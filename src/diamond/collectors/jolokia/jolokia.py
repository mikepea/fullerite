--- conflicted
+++ resolved
@@ -57,14 +57,8 @@
 
 
 class JolokiaCollector(diamond.collector.Collector):
-    LIST_URL = "/list?maxDepth=1"
-
-<<<<<<< HEAD
     LIST_URL = "/list?ifModifiedSince=%s&maxDepth=%s"
     READ_URL = "/?ignoreErrors=true&includeStackTrace=false&maxCollectionSize=%s&p=read/%s:*"
-=======
-    READ_URL = "/?ignoreErrors=true&maxCollectionSize=%s&p=read/%s:*"
->>>>>>> c6ab9de7
 
     """
     These domains contain MBeans that are for management purposes,
